## ConstellixProvider provider for octoDNS

An [octoDNS](https://github.com/octodns/octodns/) provider that targets [Constellix](https://constellix.com/).

### Installation

#### Command line

```
pip install octodns_constellix
```

#### requirements.txt/setup.py

Pinning specific versions or SHAs is recommended to avoid unplanned upgrades.

##### Versions

```
# Start with the latest versions and don't just copy what's here
octodns==0.9.14
octodns_constellix==0.0.1
```

##### SHAs

```
# Start with the latest/specific versions and don't just copy what's here
-e git+https://git@github.com/octodns/octodns.git@9da19749e28f68407a1c246dfdf65663cdc1c422#egg=octodns
-e git+https://git@github.com/octodns/octodns_constellix.git@ec9661f8b335241ae4746eea467a8509205e6a30#egg=octodns_constellix
```

### Configuration

```yaml
providers:
  constellix:
    class: octodns_constellix.ConstellixProvider
    # Your Contellix api key (required)
    api_key: env/CONSTELLIX_API_KEY
    # Your Constellix secret key (required)
    secret_key: env/CONSTELLIX_SECRET_KEY
    # Amount of time to wait between requests to avoid
    # ratelimit (optional)
    ratelimit_delay: 0.0
```

### Support Information

#### Records

ConstellixProvider supports A, AAAA, ALIAS (ANAME), CAA, CNAME, MX, NS, PTR, SPF, SRV, and TXT. There are some restrictions on CAA tags support.

#### Dynamic

ConstellixProvider supports dynamic records.

<<<<<<< HEAD
### Development
=======
#### Health Check Options

See https://github.com/octodns/octodns/blob/master/docs/dynamic_records.md#health-checks for information on health checking for dynamic records. ConstellixProvider supports the following options:

| Key  | Description | Default |
|--|--|--|
| sonar_interval | Sonar check interval | ONEMINUTE |
| sonar_port | Sonar check port | 80 |
| sonar_regions | Sonar check regions for a check. WORLD or a list of values | WORLD |
| sonar_type | Sonar check type TCP/HTTP | TCP |

Sonar check interval (sonar_interval) possible values:

* FIVESECONDS
* THIRTYSECONDS
* ONEMINUTE
* TWOMINUTES
* THREEMINUTES
* FOURMINUTES
* FIVEMINUTES
* TENMINUTES
* THIRTYMINUTES
* HALFDAY
* DAY

Sonar check regions (sonar_regions) possible values:

* ASIAPAC
* EUROPE
* NACENTRAL
* NAEAST
* NAWEST
* OCEANIA
* SOUTHAMERICA

```yaml
---
  octodns:
    constellix:
      healthcheck:
        sonar_interval: DAY
        sonar_port: 80
        sonar_regions:
        - ASIAPAC
        - EUROPE
        sonar_type: TCP
```

### Developement
>>>>>>> a813ee5a

See the [/script/](/script/) directory for some tools to help with the development process. They generally follow the [Script to rule them all](https://github.com/github/scripts-to-rule-them-all) pattern. Most useful is `./script/bootstrap` which will create a venv and install both the runtime and development related requirements. It will also hook up a pre-commit hook that covers most of what's run by CI.<|MERGE_RESOLUTION|>--- conflicted
+++ resolved
@@ -55,9 +55,6 @@
 
 ConstellixProvider supports dynamic records.
 
-<<<<<<< HEAD
-### Development
-=======
 #### Health Check Options
 
 See https://github.com/octodns/octodns/blob/master/docs/dynamic_records.md#health-checks for information on health checking for dynamic records. ConstellixProvider supports the following options:
@@ -106,7 +103,6 @@
         sonar_type: TCP
 ```
 
-### Developement
->>>>>>> a813ee5a
+### Development
 
 See the [/script/](/script/) directory for some tools to help with the development process. They generally follow the [Script to rule them all](https://github.com/github/scripts-to-rule-them-all) pattern. Most useful is `./script/bootstrap` which will create a venv and install both the runtime and development related requirements. It will also hook up a pre-commit hook that covers most of what's run by CI.